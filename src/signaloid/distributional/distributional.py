#   Copyright (c) 2024, Signaloid.
#
#   Permission is hereby granted, free of charge, to any person obtaining a copy
#   of this software and associated documentation files (the "Software"), to
#   deal in the Software without restriction, including without limitation the
#   rights to use, copy, modify, merge, publish, distribute, sublicense, and/or
#   sell copies of the Software, and to permit persons to whom the Software is
#   furnished to do so, subject to the following conditions:
#
#   The above copyright notice and this permission notice shall be included in
#   all copies or substantial portions of the Software.
#
#   THE SOFTWARE IS PROVIDED "AS IS", WITHOUT WARRANTY OF ANY KIND, EXPRESS OR
#   IMPLIED, INCLUDING BUT NOT LIMITED TO THE WARRANTIES OF MERCHANTABILITY,
#   FITNESS FOR A PARTICULAR PURPOSE AND NONINFRINGEMENT. IN NO EVENT SHALL THE
#   AUTHORS OR COPYRIGHT HOLDERS BE LIABLE FOR ANY CLAIM, DAMAGES OR OTHER
#   LIABILITY, WHETHER IN AN ACTION OF CONTRACT, TORT OR OTHERWISE, ARISING
#   FROM, OUT OF OR IN CONNECTION WITH THE SOFTWARE OR THE USE OR OTHER
#   DEALINGS IN THE SOFTWARE.

import re
import struct
from typing import List, Optional, Union, Tuple
import numpy as np
from numpy.typing import NDArray


class DistributionalValue:
<<<<<<< HEAD
    def __init__(self) -> None:
        self.positions: NDArray[np.float64] = np.array([], dtype=np.float64)
        self.masses: NDArray[np.float64] = np.array([], dtype=np.float64)
=======
    def __init__(self, double_precision: bool = True) -> None:
        self.positions: NDArray[np.float_] = np.array([], dtype=np.float_)
        self.masses: NDArray[np.float_] = np.array([], dtype=np.float_)
>>>>>>> a7f07741
        self.raw_masses: List[int] = []
        self.adjusted_masses: NDArray[np.float64] = np.array([], dtype=np.float64)
        self.widths: NDArray[np.float64] = np.array([], dtype=np.float64)
        self.mean: Union[None, float] = None
        self.particle_value: Union[None, float] = None
        self.variance: Union[None, float] = None
        self.particle = False
        self.UR_type: Union[None, int, str] = None
        self.UR_order: Union[None, int] = None
        self.double_precision = double_precision
        """
        properties
        """
        self._has_no_zero_mass: Union[None, bool] = None
        self._is_finite: Union[None, bool] = None
        self._is_sorted: Union[None, bool] = None
        self._is_cured: Union[None, bool] = None
        self._is_full_valid_TTR: Union[None, bool] = None

    def __str__(self):
        """
        Constructs the Ux string with particle value for the `DistributionalValue`.

        Returns:
            UxString: The Ux string with particle value for the `DistributionalValue`.
        """
        particleStr = ""
        if self.particle_value is not None:
            particleStr = str(self.particle_value)
        return particleStr + self._UxString()

    def _UxString(self):
        """
        Constructs the distributional part of the Ux string value for the `DistributionalValue`.
        Uses either single or double precision for support positions based on self.double_precision.

        Returns:
            UxString: The Ux string for the `DistributionalValue`.
        """
        UxString = "Ux"

        # Representation type (uint8_t)                     (1 byte)
        UxString += struct.pack("B", self.UR_type).hex().upper()

        # Number of samples (uint64_t)                      (8 bytes)
        UxString += struct.pack(">Q", len(self.positions)).hex().upper()

        # Mean value of distribution (double)               (8 bytes)
        # Mean is always double precision regardless of self.double_precision
        UxString += struct.pack(">d", self.mean).hex().upper()

        # Number of non-zero mass Dirac deltas (uint32_t)   (4 bytes)
        UxString += struct.pack(">I", self.UR_order).hex().upper()

        # Choose the format based on double_precision flag
        position_format = ">d" if self.double_precision else ">f"

        # Pairs of:
        # - Support position (double or float)              (8 or 4 bytes)
        # - Probability mass (uint64_t)                     (8 bytes)
        for i in range(len(self.positions)):
            # Pack the position using either double or float precision
            UxString += struct.pack(position_format, self.positions[i]).hex().upper()

            # Probability mass is always uint64_t
            UxString += struct.pack(">Q", self.raw_masses[i]).hex().upper()

        return UxString

    def __repr__(self):
        """
        Constructs the representation type for the `DistributionalValue`.

        Returns:
            The representation type for the `DistributionalValue`.
        """
        return f"{id(self)}:{self.UR_type}-{self.UR_order}"

    @staticmethod
    def parse(dist: Union[str, bytes], double_precision: bool = True) -> Optional["DistributionalValue"]:
        """
        Constructs a `DistributionalValue` after parsing an input that can be
        a UxString or a byte array.

        Args:
            dist: The input UxString or byte array.
        Returns:
            The constructed `DistributionalValue`.
        """
        if double_precision:
            # Parse Hex string
            if isinstance(dist, str):
                return DistributionalValue._parse_ux_string_dp(dist)
            # Parse byte array
            elif isinstance(dist, (bytes, bytearray)):
                return DistributionalValue._parse_bytes_dp(dist)
            else:
                print("Error: ", type(dist))
                return None
        else:
            # Parse Hex string
            if isinstance(dist, str):
                return DistributionalValue._parse_ux_string_sp(dist)
            # Parse byte array
            elif isinstance(dist, (bytes, bytearray)):
                return DistributionalValue._parse_bytes_sp(dist)
            else:
                print("Error: ", type(dist))
                return None

    @staticmethod
    def _parse_ux_string_dp(text: str) -> Optional["DistributionalValue"]:
        """
        Constructs a `DistributionalValue` after parsing an input UxString.
        This method assumes that the UXString encodes the DD positions as double
        precision floats.

        Here is the specification of the format:
            - "Ux"                                              ( 2 characters)
            - Representation type (uint8_t)                     ( 2 characters)
            - Number of samples (uint64_t)                      (16 characters) (unused)
            - Mean value of distribution (double)               (16 characters)
            - Number of non-zero mass Dirac deltas (uint32_t)   ( 8 characters)
            Pairs of:
            - Support position (double)                         (16 characters)
            - Probability mass (uint64_t)                       (16 characters)

        Args:
            text: The input UxString.
        Returns:
            The constructed `DistributionalValue` or None if parsing fails.
        Raises:
            ValueError: If the UxString format is invalid or incomplete.
        """
        if not text:
            return None

        # Define the regex pattern to match an optional floating-point or integer number,
        # followed by 'Ux', and then hexadecimal characters
        pattern = r"^([-+]?\d*\.?\d+)?Ux([0-9A-Fa-f]+)$"

        # Match the pattern
        match = re.match(pattern, text)

        if not match:
            return None

        particleValue = match.group(1)
        if particleValue is not None:
            try:
                particleValue = float(particleValue)
            except ValueError:
                return None

        hex_data = match.group(2)
        UxString = "Ux" + hex_data

        # Check if the string has the minimum required length
        # Minimum length = 2 (Ux) + 2 (repr) + 16 (samples) + 16 (mean) + 8 (count) = 44
        min_length = 44
        if len(UxString) < min_length:
            return None

        try:
            # Parse metadata
            representation_type = int(UxString[2:4], 16)
            mean_value = struct.unpack("!d", bytes.fromhex(UxString[20:36]))[0]
            dirac_delta_count = int(UxString[36:44], 16)

            # Validate dirac_delta_count - reasonable upper limit to prevent processing
            # extremely large inputs that might be malicious
            if dirac_delta_count < 0 or dirac_delta_count > 10000:
                return None

            # Calculate expected length based on dirac_delta_count
            expected_length = min_length + (dirac_delta_count * 32)  # 16 for double + 16 for mass
            if len(UxString) < expected_length:
                return None

            # Parse data - preallocate arrays for better performance
            support_position_list = np.zeros(dirac_delta_count, dtype=np.float64)
            probability_mass_list = np.zeros(dirac_delta_count, dtype=np.float64)
            raw_probability_mass_list = []

            # Constant for converting fixed-point probabilities
            FIXED_POINT_ONE = 0x8000000000000000

            # Offset value 44 is the index at which the actual data starts (44 == 2+2+16+16+8)
            offset = 44
            for i in range(dirac_delta_count):
                # Support position is a double (16 characters)
                try:
                    support_position = struct.unpack(
                        "!d", bytes.fromhex(UxString[offset:(offset + 16)])
                    )[0]
                    support_position_list[i] = support_position

                    # The probability mass is a fixed-point format with 0x8000000000000000 representing 1.0
                    mass_hex = UxString[(offset + 16):(offset + 32)]
                    mass = int(mass_hex, 16)
                    raw_probability_mass_list.append(mass)
                    probability_mass_list[i] = mass / FIXED_POINT_ONE

                    # Set offset for next data pair
                    offset += 32
                except (ValueError, struct.error, IndexError) as e:
                    print((f"Error parsing UxString: {e}"))
                    return None

            # Validate that probability masses sum to approximately 1.0 (allowing for floating-point error)
            probability_sum = np.sum(probability_mass_list)
            if not (0.99 <= probability_sum <= 1.01):
                pass  # We don't return None here as some use cases might have valid reasons for sum ≠ 1

            # Initialize an instance of the class to return
            dist_value = DistributionalValue(double_precision=True)  # Using double precision floats
            dist_value.mean = mean_value
            dist_value.UR_type = representation_type
            dist_value.UR_order = dirac_delta_count
            dist_value.positions = support_position_list  # Already a numpy array with correct dtype
            dist_value.masses = probability_mass_list     # Already a numpy array
            dist_value.raw_masses = raw_probability_mass_list
            dist_value.particle_value = particleValue

            # Calculate weighted sample variance (only if we have valid positions and masses)
            if dist_value.mean is not None and dirac_delta_count > 0:
                # Vectorized computation for better performance
                squared_diffs = np.power(dist_value.positions - dist_value.mean, 2)
                dist_value.variance = np.average(squared_diffs, weights=dist_value.masses)

            return dist_value

        except Exception as e:
            # Catch-all for any unexpected errors during parsing
            print((f"Error parsing UxString: {e}"))
            return None

    @staticmethod
    def _parse_ux_string_sp(text: str) -> Optional["DistributionalValue"]:
        """
        Constructs a `DistributionalValue` after parsing an input UxString.
        This method assumes that the UXString encodes the DD positions as single
        precision floats.

        Here is the specification of the format:
            - "Ux"                                              ( 2 characters)
            - Representation type (uint8_t)                     ( 2 characters)
            - Number of samples (uint64_t)                      (16 characters) (unused)
            - Mean value of distribution (double)               (16 characters)
            - Number of non-zero mass Dirac deltas (uint32_t)   ( 8 characters)
            Pairs of:
            - Support position (float)                          ( 8 characters)
            - Probability mass (uint64_t)                       (16 characters)

        Args:
            text: The input UxString.
        Returns:
            The constructed `DistributionalValue` or None if parsing fails.
        Raises:
            ValueError: If the UxString format is invalid or incomplete.
        """
        if not text:
            return None

        # Define the regex pattern to match an optional floating-point or integer number,
        # followed by 'Ux', and then hexadecimal characters
        pattern = r"^([-+]?\d*\.?\d+)?Ux([0-9A-Fa-f]+)$"

        # Match the pattern
        match = re.match(pattern, text)

        if not match:
            return None

        particleValue = match.group(1)
        if particleValue is not None:
            try:
                particleValue = float(particleValue)
            except ValueError:
                return None

        hex_data = match.group(2)
        UxString = "Ux" + hex_data

        # Check if the string has the minimum required length
        # Minimum length = 2 (Ux) + 2 (repr) + 16 (samples) + 16 (mean) + 8 (count) = 44
        min_length = 44
        if len(UxString) < min_length:
            return None

        try:
            # Parse metadata
            representation_type = int(UxString[2:4], 16)
            mean_value = struct.unpack("!d", bytes.fromhex(UxString[20:36]))[0]
            dirac_delta_count = int(UxString[36:44], 16)

            # Validate dirac_delta_count - reasonable upper limit to prevent processing
            # extremely large inputs that might be malicious
            if dirac_delta_count < 0 or dirac_delta_count > 10000:
                return None

            # Calculate expected length based on dirac_delta_count
            expected_length = min_length + (dirac_delta_count * 24)  # 8 for float + 16 for mass
            if len(UxString) < expected_length:
                return None

            # Parse data - preallocate arrays for better performance
            support_position_list = np.zeros(dirac_delta_count, dtype=np.float32)
            probability_mass_list = np.zeros(dirac_delta_count, dtype=np.float64)
            raw_probability_mass_list = []

            # Constant for converting fixed-point probabilities
            FIXED_POINT_ONE = 0x8000000000000000

            # Offset value 44 is the index at which the actual data starts (44 == 2+2+16+16+8)
            offset = 44
            for i in range(dirac_delta_count):
                # Support position is a float (8 characters)
                try:
                    support_position = struct.unpack(
                        "!f", bytes.fromhex(UxString[offset:(offset + 8)])
                    )[0]
                    support_position_list[i] = support_position

                    # The probability mass is a fixed-point format with 0x8000000000000000 representing 1.0
                    mass_hex = UxString[(offset + 8):(offset + 24)]
                    mass = int(mass_hex, 16)
                    raw_probability_mass_list.append(mass)
                    probability_mass_list[i] = mass / FIXED_POINT_ONE

                    # Set offset for next data pair
                    offset += 24
                except (ValueError, struct.error, IndexError) as e:
                    print((f"Error parsing UxString: {e}"))
                    return None

            # Validate that probability masses sum to approximately 1.0 (allowing for floating-point error)
            probability_sum = np.sum(probability_mass_list)
            if not (0.99 <= probability_sum <= 1.01):
                pass  # We don't return None here as some use cases might have valid reasons for sum ≠ 1

            # Initialize an instance of the class to return
            dist_value = DistributionalValue(double_precision=False)  # Using single precision floats
            dist_value.mean = mean_value
            dist_value.UR_type = representation_type
            dist_value.UR_order = dirac_delta_count
            dist_value.positions = support_position_list  # Already a numpy array with correct dtype
            dist_value.masses = probability_mass_list     # Already a numpy array
            dist_value.raw_masses = raw_probability_mass_list
            dist_value.particle_value = particleValue

            # Calculate weighted sample variance (only if we have valid positions and masses)
            if dist_value.mean is not None and dirac_delta_count > 0:
                # Vectorized computation for better performance
                squared_diffs = np.power(dist_value.positions - dist_value.mean, 2)
                dist_value.variance = np.average(squared_diffs, weights=dist_value.masses)

            return dist_value

        except Exception as e:
            # Catch-all for any unexpected errors during parsing
            print((f"Error parsing UxString: {e}"))
            return None

    @staticmethod
    def _parse_bytes_dp(buffer: Union[bytes, bytearray]) -> Optional["DistributionalValue"]:
        """
        Constructs a `DistributionalValue` after parsing an input byte array.
        This method assumes that the byte array encodes the DD positions as double
        precision floats.

        Here is the specification of the format:
            - Particle value (double)                           (8 bytes)
            - Representation type (uint8_t)                     (1 byte)
            - Number of samples (uint64_t)                      (8 bytes) (unused)
            - Mean value of distribution (double)               (8 bytes)
            - Number of non-zero mass Dirac deltas (uint32_t)   (4 bytes)
            Pairs of:
            - Support position (double)                         (8 bytes)
            - Probability mass (uint64_t)                       (8 bytes)

        Args:
            The input byte array.
        Returns:
            The constructed `DistributionalValue`.
        """
        # Interpret the particle value and remove from buffer
        particle_value = struct.unpack("1d", buffer[:8])[0]
        buffer = buffer[8:]

        representation_type = buffer[0]

        mean_value = struct.unpack("1d", buffer[9:17])[0]
        dirac_delta_count = struct.unpack("I", buffer[17:21])[0]

        # clean buffer
        buffer = buffer[21:]

        support_position_list = []
        probability_mass_list = []
        raw_probability_mass_list = []
        # Ensure buffer length is divisible by 16
        if len(buffer) % 16 != 0:
            raise ValueError("Buffer length must be divisible by 16")

        # Iterate through the buffer in sections of 16 bytes
        for i in range(0, len(buffer), 16):
            support_position_hex = buffer[i : i + 8]
            mass_hex = buffer[i + 8 : i + 16]

            support_position = struct.unpack("1d", support_position_hex)[0]
            mass = struct.unpack("<Q", mass_hex)[0]

            support_position_list.append(support_position)
            raw_probability_mass_list.append(mass)

            # The probability mass is a fixed-point format with 0x8000000000000000 representing 1.0.
            # Divide by 0x8000000000000000 to get the float it represents.
            probability_mass_list.append(mass / 0x8000000000000000)

        # Initialize an instance of the class to return
        dist_value = DistributionalValue(double_precision=True)
        dist_value.particle_value = particle_value
        dist_value.mean = mean_value
        dist_value.UR_type = representation_type
        dist_value.UR_order = dirac_delta_count
        dist_value.positions = np.array(support_position_list, dtype=np.float64)
        dist_value.masses = np.array(probability_mass_list, dtype=np.float64)
        dist_value.raw_masses = raw_probability_mass_list

        # Calculate weighted sample variance
        if dist_value.mean is not None:
            dist_value.variance = np.average(
                np.power((np.subtract(dist_value.positions, dist_value.mean)), 2),
                weights=dist_value.masses,
            )

        return dist_value

    @staticmethod
    def _parse_bytes_sp(buffer: Union[bytes, bytearray]) -> Optional["DistributionalValue"]:
        """
        Constructs a `DistributionalValue` after parsing an input byte array.
        This method assumes that the byte array encodes the DD positions as single
        precision floats.

        Here is the specification of the format:
            - Particle value (double)                           (8 bytes)
            - Representation type (uint8_t)                     (1 byte)
            - Number of samples (uint64_t)                      (8 bytes) (unused)
            - Mean value of distribution (double)               (8 bytes)
            - Number of non-zero mass Dirac deltas (uint32_t)   (4 bytes)
            Pairs of:
            - Support position (double)                         (4 bytes)
            - Probability mass (uint64_t)                       (8 bytes)

        Args:
            The input byte array.
        Returns:
            The constructed `DistributionalValue`.
        """
        # Interpret the particle value and remove from buffer
        particle_value = struct.unpack("1d", buffer[:8])[0]
        buffer = buffer[8:]

        representation_type = buffer[0]

        mean_value = struct.unpack("1d", buffer[9:17])[0]
        dirac_delta_count = struct.unpack("I", buffer[17:21])[0]

        # clean buffer
        buffer = buffer[21:]

        support_position_list = []
        probability_mass_list = []
        raw_probability_mass_list = []
        # Ensure buffer length is divisible by 16
        if len(buffer) % 12 != 0:
            raise ValueError("Buffer length must be divisible by 12")

        # Iterate through the buffer in sections of 16 bytes
        for i in range(0, len(buffer), 12):
            support_position_hex = buffer[i: i + 4]
            mass_hex = buffer[i + 4: i + 12]

            support_position = struct.unpack("1f", support_position_hex)[0]
            mass = struct.unpack("<Q", mass_hex)[0]

            support_position_list.append(support_position)
            raw_probability_mass_list.append(mass)

            # The probability mass is a fixed-point format with 0x8000000000000000 representing 1.0.
            # Divide by 0x8000000000000000 to get the float it represents.
            probability_mass_list.append(mass / 0x8000000000000000)

        # Initialize an instance of the class to return
        dist_value = DistributionalValue(double_precision=False)
        dist_value.particle_value = particle_value
        dist_value.mean = mean_value
        dist_value.UR_type = representation_type
        dist_value.UR_order = dirac_delta_count
        dist_value.positions = np.array(support_position_list, dtype=np.float64)
        dist_value.masses = np.array(probability_mass_list, dtype=np.float64)
        dist_value.raw_masses = raw_probability_mass_list

        # Calculate weighted sample variance
        if dist_value.mean is not None:
            dist_value.variance = np.average(
                np.power((np.subtract(dist_value.positions, dist_value.mean)), 2),
                weights=dist_value.masses,
            )

        return dist_value

    def bytes(self) -> bytes:
        """
        Constructs the byte array for the `DistributionalValue`.
        Uses either single or double precision for support positions based on self.double_precision.

        Returns:
            The byte array for the `DistributionalValue`.
        """
        particle_value = 0.0
        if self.particle_value is not None:
            particle_value = self.particle_value

        # Create byte representation
        byte_representation = bytearray()

        # Format specification:
        # - Particle value (double)                           (8 bytes)
        # - Representation type (uint8_t)                     (1 byte)
        # - Number of samples (uint64_t)                      (8 bytes)
        # - Mean value of distribution (double)               (8 bytes)
        # - Number of non-zero mass Dirac deltas (uint32_t)   (4 bytes)
        # Pairs of:
        # - Support position (double or float)                (8 or 4 bytes)
        # - Probability mass (uint64_t)                       (8 bytes)

        # - Particle value (double)                           (8 bytes)
        # Particle value is always double precision
        byte_representation += struct.pack("1d", particle_value)

        # - Representation type (uint8_t)                     (1 byte)
        byte_representation += struct.pack("B", self.UR_type)

        # - Number of samples (uint64_t)                      (8 bytes)
        byte_representation += struct.pack("<Q", len(self.positions))

        # - Mean value of distribution (double)               (8 bytes)
        # Mean is always double precision
        byte_representation += struct.pack("1d", self.mean)

        # - Number of non-zero mass Dirac deltas (uint32_t)   (4 bytes)
        byte_representation += struct.pack("<I", self.UR_order)

        # Choose the format based on double_precision flag
        position_format = "1d" if self.double_precision else "1f"

        # Pairs of:
        # - Support position (double or float)                (8 or 4 bytes)
        # - Probability mass (uint64_t)                       (8 bytes)
        for i in range(len(self.positions)):
            # Pack the position using either double or float precision
            byte_representation += struct.pack(position_format, self.positions[i])

            # Probability mass is always uint64_t
            byte_representation += struct.pack("<Q", self.raw_masses[i])

        return bytes(byte_representation)

    def calculate_steps(self) -> Optional[Tuple[List[float], List[float]]]:
        """
        Calculates the locations of x-axis and  y-axis step locations. These are
        the locations that drawstyle='steps-mid' plots the steps on.

        Returns:
            (stepsX, stepsY): The x-axis and  y-axis step locations.
        """
        if self.UR_order is None:
            return None
        else:
            DD_count = self.UR_order

        stepsX = [round(self.positions[0] - self.widths[0] / 2, 2)]
        stepsY = [0.0]

        for i in range(0, DD_count):
            newStepX = round(self.positions[i] - self.widths[i] / 2, 2)
            # print 'newStepX ' + str(newStepX) + ' stepsX[i-1] ' + str(stepsX[i-1])
            if newStepX - stepsX[-1] > 1.1:
                stepsX.append(stepsX[-1])
                stepsY.append(0)
                stepsX.append(newStepX)
                stepsY.append(0)
                stepsX.append(newStepX)
            else:
                stepsX.append(newStepX)

            stepsY.append(self.adjusted_masses[i])
            stepsX.append(round(self.positions[i] + self.widths[i] / 2, 2))
            stepsY.append(self.adjusted_masses[i])

        stepsX.append(round(self.positions[DD_count - 1] + self.widths[i] / 2, 2))
        stepsY.append(0)

        # print('Steps X: ' + str(stepsX))
        # print('Steps Y: ' + str(stepsY))
        # print('len Steps X: ' + str(len(stepsX)))
        # print('len Steps Y: ' + str(len(stepsY)))

        return (stepsX, stepsY)

    def mean_relative_diff(self, other=None) -> float:
        """
        Calculates the relative difference between the mean values of
        this `DistributionalValue` and another `DistributionalValue`.

        Args:
            other: The other `DistributionalValue`.
        Returns:
            The relative difference between the mean values (normalized by
            the mean value of the other `DistributionalValue`).
        """
        assert len(self.positions) > 0
        assert len(other.positions) > 0
        assert type(self) is type(other)

        if self.mean is None:
            print(type(self.positions[0]))
            if np.isnan(np.asarray(self.positions)).any():
                return np.nan
            dist_value_a_mean = float(np.average(
                self.positions,
                weights=self.masses if len(self.masses) > 0 else None
            ))
        else:
            dist_value_a_mean = self.mean

        if other.mean is None:
            if len(other.masses) == 0:
                dist_value_2_mean = np.nanmean(
                    np.array(other.positions).astype("float"))
            else:
                dist_value_2_mean = float(np.average(
                    other.positions,
                    weights=other.masses if len(other.masses) > 0 else None,
                ))
        else:
            dist_value_2_mean = other.mean

        return np.abs(
                (dist_value_a_mean - dist_value_2_mean) / dist_value_2_mean
            )

    def mean_distance(self, other=None) -> float:
        """
        Calculates the distance between the mean values of this `DistributionalValue`
        and another `DistributionalValue`.

        Args:
            other: The other `DistributionalValue`.
        Returns:
            The distance between the mean values.
        """
        assert len(self.positions) > 0
        assert len(other.positions) > 0
        assert type(self) is type(other)

        if self.mean is None:
            if np.isnan(np.asarray(self.positions)).any():
                return np.nan
            dist_value_a_mean = float(np.average(
                self.positions,
                weights=self.masses if len(self.masses) > 0 else None
            ))
        else:
            dist_value_a_mean = self.mean

        if other.mean is None:
            if len(other.masses) == 0:
                dist_value_2_mean = np.nanmean(
                    np.array(other.positions).astype("float"))
            else:
                dist_value_2_mean = float(np.average(
                    other.positions,
                    weights=other.masses if len(other.masses) > 0 else None,
                ))
        else:
            dist_value_2_mean = other.mean

        return np.abs(dist_value_a_mean - dist_value_2_mean)

    @property
    def has_no_zero_mass(self) -> Optional[bool]:
        """
        The property that no Dirac delta of the `DistributionalValue` has a zero mass.

        Returns:
            `True` if `DistributionalValue` has a zero mass Dirac delta, `False` else.
        """
        if self._has_no_zero_mass is None:
            self._has_no_zero_mass = self.check_has_no_zero_mass()

        return self._has_no_zero_mass

    def check_has_no_zero_mass(self) -> Optional[bool]:
        """
        Checks the property that no Dirac delta of the `DistributionalValue` has a zero
        mass.

        Returns:
            `True` if `DistributionalValue` has a zero mass Dirac delta, `False` else.
        """
        if len(self.positions) == 0:
            return None

        return not np.any(self.masses == 0)

    def drop_zero_mass_positions(self) -> None:
        """
        Drops (removes) the Dirac deltas of the `DistributionalValue` that has a zero
        mass.
        """
        if len(self.masses) == 0:
            return

        # zip -> filter -> unzip
        filtered_positions, filtered_masses = zip(
            *[(x, y) for x, y in zip(self.positions, self.masses) if y != 0]
        )
        # zip() returns tuple
        self.positions = np.array(list(filtered_positions), dtype=np.float64)
        self.masses = np.array(list(filtered_masses), dtype=np.float64)
        self._has_no_zero_mass = True

        return

    @property
    def is_finite(self) -> Optional[bool]:
        """
        The property that all Dirac deltas of the `DistributionalValue` have finite
        positions, i.e., no NaN, -Inf, or Inf values.

        Returns:
            `True` if `DistributionalValue` has a Dirac delta with non-finite position,
            `False` else.
        """
        if self._is_finite is None:
            self._is_finite = self.check_is_finite()

        return self._is_finite

    def check_is_finite(self) -> Optional[bool]:
        """
        Checks the property that all Dirac deltas of the `DistributionalValue` have
        finite positions, i.e., no NaN, -Inf, or Inf values.

        Returns:
            `None` if `DistributionalValue` has no Dirac deltas. Else, `True` if
            `DistributionalValue` has a Dirac delta with non-finite position, `False` else.
        """
        if len(self.positions) == 0:
            return None

        return bool(np.all(np.isfinite(self.positions)))

    @property
    def is_sorted(self) -> Optional[bool]:
        """
        The property that the Dirac deltas of the `DistributionalValue` are sorted
        according to their positions. The NaN, -Inf, and Inf positional values
        are cured and sorted to the end in the order [NaN, -Inf, Inf].

        Returns:
            `True` if the Dirac deltas of the `DistributionalValue` are sorted according
            to their positions, `False` else.
        """
        if self._is_sorted is None:
            self._is_sorted = self.check_is_sorted()

        return self._is_sorted

    def check_is_sorted(self) -> Optional[bool]:
        """
        Checks The property that the Dirac deltas of the `DistributionalValue` are
        sorted according to their positions. The NaN, -Inf, and Inf positional values
        are cured and sorted to the end in the order [NaN, -Inf, Inf].

        Returns:
            `None` if the `DistributionalValue` has no Dirac deltas. Else, `True` if
            the Dirac deltas of the `DistributionalValue` are sorted according to
            their positions, `False` else.
        """
        if len(self.positions) == 0:
            return None
        elif len(self.positions) == 1:
            return True

        return bool(np.all(self.positions[:-1] < self.positions[1:]))

    def sort(self) -> None:
        """
        Sorts the positions and the masses of a `DistributionalValue` according to
        the positions. Also, cures multiple entries for NaN, -Inf, and Inf and
        places them at the end of positions and masses with the order [NaN, -Inf, Inf].
        """
        if self._is_sorted:
            return

        positions = np.array(self.positions)
        masses = np.array(self.masses)
        n = len(positions)
        finite_indices = [pos for pos in positions if np.isfinite(pos)]
        finite_positions = positions[finite_indices]
        finite_masses = masses[finite_indices]
        finite_dirac_deltas = list(zip(finite_positions, finite_masses))
        sorted_finite_dirac_deltas = np.array(sorted(finite_dirac_deltas))

        nan_indices = np.array(list(range(n)))[np.isnan(positions)]
        nan_mass = sum(masses[nan_indices])
        neg_inf_indices = np.where(positions == float("-inf"))[0]
        neg_inf_mass = sum(masses[neg_inf_indices])
        inf_indices = np.where(positions == float("inf"))[0]
        inf_mass = sum(masses[inf_indices])

        self.positions = np.concatenate(
            (
                sorted_finite_dirac_deltas[:, 0],
                np.array([float("nan"), float("-inf"), float("inf")]),
            )
        )
        self.masses = np.concatenate(
            (
                sorted_finite_dirac_deltas[:, 1],
                np.array([nan_mass, neg_inf_mass, inf_mass])
            )
        )
        self._is_sorted = True

        return

    @property
    def is_cured(self) -> Optional[bool]:
        """
        The property that no two Dirac deltas of the `DistributionalValue` have
        the same positional value, including NaN, -Inf, and Inf.

        Returns:
            `True` if no two Dirac deltas of the `DistributionalValue` have the same
            positional value, including NaN, -Inf, and Inf, `False` else.
        """
        if self._is_cured is None:
            self._is_cured = self.check_is_cured()

        return self._is_cured

    def check_is_cured(self) -> Optional[bool]:
        """
        Checks the property that no two Dirac deltas of the `DistributionalValue` have
        the same positional value, including NaN, -Inf, and Inf.

        Returns:
            `None` if the `DistributionalValue` has no Dirac deltas. Else, `True` if
            no two Dirac deltas of the `DistributionalValue` have the same positional
            value, including NaN, -Inf, and Inf, `False` else.
        """
        if len(self.positions) == 0:
            return None
        if sum(np.isnan(self.positions)) > 1:
            return False

        return len(self.positions) == len(set(self.positions))

    def cure(self) -> None:
        """
        Cures the positions and masses of the `DistributionalVariable` from multiple
        entries of the same positional value, including NaN, -Inf, and Inf.
        """
        if self._is_cured:
            return

        positions = np.array(self.positions)
        masses = np.array(self.masses)
        n = len(positions)
        if n == 0:
            return
        elif n == 1:
            self._is_cured = True
            return
        else:
            i = 0
            while i < n - 1:
                if np.isnan(positions[i]):
                    indices = np.array(list(range(n)))[np.isnan(positions)][1:]
                else:
                    indices = np.where(positions == positions[i])[0][1:]
                masses[i] += sum(masses[indices])
                positions = np.delete(positions, indices)
                masses = np.delete(masses, indices)
                i += 1
                n = len(positions)

        self.positions = positions
        self.masses = masses
        self._is_cured = True

        return

    @property
    def is_full_valid_TTR(self) -> Optional[bool]:
        """
        The property that the Dirac deltas of the `DistributionalValue` form
        a full valid TTR. "Full" means that there are 2^n Dirac deltas (after
        dropping zero mass Dirac deltas and curing to combine same position
        Dirac deltas). "Valid" means that there is a distribution whose TTR
        exactly contains the Dirac deltas of the `DistributionalValue`.

        Returns:
            `True` if the Dirac deltas of the `DistributionalValue` form a full
            and valid TTR, `False` else.
        """
        if self._is_full_valid_TTR is None:
            self._is_full_valid_TTR = self.check_is_full_valid_TTR()

        return self._is_full_valid_TTR

    def check_is_full_valid_TTR(self) -> Optional[bool]:
        """
        Checks the property that the Dirac deltas of the `DistributionalValue`
        form a full and valid TTR. "Full" means that there are 2^n Dirac deltas
        (afterdropping zero mass Dirac deltas and curing to combine same position
        Dirac deltas). "Valid" means that there is a distribution whose TTR
        exactly contains the Dirac deltas of the `DistributionalValue`.

        Returns:
            `None` if the `DistributionalValue` has no Dirac deltas. Else, `True` if
            the Dirac deltas of the `DistributionalValue` form a full and valid TTR,
            `False` else.
        """
        if self._has_no_zero_mass is not True:
            self.drop_zero_mass_positions()

        if self._is_cured is not True:
            self.cure()

        if self._is_finite is False:
            return False
        elif self._is_finite is None:
            if self.check_is_finite() is False:
                return False

        if self._is_sorted is not True:
            self.sort()

        number_of_samples = len(self.positions)

        if number_of_samples == 0:
            return None
        elif number_of_samples == 1:
            return True
        else:
            number = number_of_samples

        while number > 1:
            if number % 2 == 0:
                number //= 2
            else:
                return False

        ttr_order = int(np.log2(number_of_samples))
        number_of_boundaries = 2 * number_of_samples + 1
        boundary_positions = np.array([np.nan] * number_of_boundaries)
        boundary_probabilities = np.array([np.nan] * number_of_boundaries)
        boundary_positions[1::2] = self.positions
        boundary_probabilities[1::2] = self.masses

        for n in range(ttr_order):
            step = 2**n
            for i in range(2 ** (n + 1), number_of_boundaries - 1, 2 ** (n + 2)):
                boundary_probabilities[i] = (
                    boundary_probabilities[i - step] + boundary_probabilities[i + step]
                )
                boundary_positions[i] = (
                    boundary_probabilities[i - step] * boundary_positions[i - step]
                    + boundary_probabilities[i + step] * boundary_positions[i + step]
                ) / boundary_probabilities[i]

        return bool(np.all(boundary_positions[:-1] < boundary_positions[1:]))<|MERGE_RESOLUTION|>--- conflicted
+++ resolved
@@ -26,15 +26,9 @@
 
 
 class DistributionalValue:
-<<<<<<< HEAD
-    def __init__(self) -> None:
+    def __init__(self, double_precision: bool = True) -> None:
         self.positions: NDArray[np.float64] = np.array([], dtype=np.float64)
         self.masses: NDArray[np.float64] = np.array([], dtype=np.float64)
-=======
-    def __init__(self, double_precision: bool = True) -> None:
-        self.positions: NDArray[np.float_] = np.array([], dtype=np.float_)
-        self.masses: NDArray[np.float_] = np.array([], dtype=np.float_)
->>>>>>> a7f07741
         self.raw_masses: List[int] = []
         self.adjusted_masses: NDArray[np.float64] = np.array([], dtype=np.float64)
         self.widths: NDArray[np.float64] = np.array([], dtype=np.float64)
